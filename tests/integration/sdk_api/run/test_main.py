# Copyright 2018 Iguazio
#
# Licensed under the Apache License, Version 2.0 (the "License");
# you may not use this file except in compliance with the License.
# You may obtain a copy of the License at
#
#   http://www.apache.org/licenses/LICENSE-2.0
#
# Unless required by applicable law or agreed to in writing, software
# distributed under the License is distributed on an "AS IS" BASIS,
# WITHOUT WARRANTIES OR CONDITIONS OF ANY KIND, either express or implied.
# See the License for the specific language governing permissions and
# limitations under the License.
import datetime
import os
import pathlib
import sys
import traceback
from base64 import b64encode
from subprocess import PIPE, run
from sys import executable, stderr

import pytest

import mlrun
import tests.integration.sdk_api.base
from tests.conftest import examples_path, out_path, tests_root_directory

code = """
import mlrun, sys
if __name__ == "__main__":
    context = mlrun.get_or_create_ctx("test1")
    context.log_result("my_args", sys.argv)
    context.commit(completed=True)
"""

nonpy_code = """
echo "abc123" $1
"""


class TestMain(tests.integration.sdk_api.base.TestMLRunIntegration):

    assets_path = (
        pathlib.Path(__file__).absolute().parent.parent.parent.parent / "run" / "assets"
    )

    def custom_setup(self):
        # ensure default project exists
        mlrun.get_or_create_project("default")

    def test_main_run_basic(self):
        out = self._exec_run(
            f"{examples_path}/training.py",
            self._compose_param_list(dict(p1=5, p2='"aaa"')),
            "test_main_run_basic",
        )
        print(out)
        assert out.find("state: completed") != -1, out

    def test_main_run_wait_for_completion(self):
        """
        Test that the run command waits for the run to complete before returning
        (mainly sanity as this is expected when running local function)
        """
        path = str(self.assets_path / "sleep.py")
        time_to_sleep = 10
        start_time = datetime.datetime.now()
        out = self._exec_run(
            path,
            self._compose_param_list(dict(time_to_sleep=time_to_sleep))
            + ["--handler", "handler"],
            "test_main_run_wait_for_completion",
        )
        end_time = datetime.datetime.now()
        print(out)
        assert out.find("state: completed") != -1, out
        assert (
            end_time - start_time
        ).seconds >= time_to_sleep, "run did not wait for completion"

    def test_main_run_hyper(self):
        out = self._exec_run(
            f"{examples_path}/training.py",
            self._compose_param_list(dict(p2=[4, 5, 6]), "-x"),
            "test_main_run_hyper",
        )
        print(out)
        assert out.find("state: completed") != -1, out
        assert out.find("iterations:") != -1, out

    def test_main_run_args(self):
        out = self._exec_run(
            f"{tests_root_directory}/no_ctx.py -x " + "{p2}",
            ["--uid", "123457"] + self._compose_param_list(dict(p1=5, p2="aaa")),
            "test_main_run_args",
        )
        print(out)
        assert out.find("state: completed") != -1, out
        db = mlrun.get_run_db()
        state, log = db.get_log("123457")
        print(log)
        assert str(log).find(", -x, aaa") != -1, "params not detected in argv"

    def test_main_run_args_with_url_placeholder_missing_env(self):
        args = [
            "--name",
            "test_main_run_args_with_url_placeholder_missing_env",
            "--dump",
            "*",
            "--arg1",
            "value1",
            "--arg2",
            "value2",
        ]
        out = self._exec_main(
            "run",
            args,
            raise_on_error=False,
        )
        out_stdout = out.stdout.decode("utf-8")
        print(out)
        assert (
            out_stdout.find(
                "command/url '*' placeholder is not allowed when code is not from env"
            )
            != -1
        ), out

    def test_main_run_args_with_url_placeholder_from_env(self):
        os.environ["MLRUN_EXEC_CODE"] = b64encode(code.encode("utf-8")).decode("utf-8")
        args = [
            "--name",
            "test_main_run_args_with_url_placeholder_from_env",
            "--uid",
            "123456789",
            "--from-env",
            "--dump",
            "*",
            "--arg1",
            "value1",
            "--arg2",
            "value2",
        ]
        self._exec_main(
            "run",
            args,
            raise_on_error=True,
        )
        db = mlrun.get_run_db()
        _run = db.read_run("123456789")
        print(_run)
        assert _run["status"]["results"]["my_args"] == [
            "main.py",
            "--arg1",
            "value1",
            "--arg2",
            "value2",
        ]
        assert _run["status"]["state"] == "completed"

        args = [
            "--name",
            "test_main_run_args_with_url_placeholder_with_origin_file",
            "--uid",
            "987654321",
            "--from-env",
            "--dump",
            "*",
            "--origin-file",
            "my_file.py",
            "--arg3",
            "value3",
        ]
        self._exec_main(
            "run",
            args,
            raise_on_error=True,
        )
        db = mlrun.get_run_db()
        _run = db.read_run("987654321")
        print(_run)
        assert _run["status"]["results"]["my_args"] == [
            "my_file.py",
            "--arg3",
            "value3",
        ]
        assert _run["status"]["state"] == "completed"

    def test_main_with_url_placeholder(self):
        os.environ["MLRUN_EXEC_CODE"] = b64encode(code.encode("utf-8")).decode("utf-8")
        args = [
            "--name",
            "test_main_with_url_placeholder",
            "--uid",
            "123456789",
            "--from-env",
            "*",
        ]
        self._exec_main(
            "run",
            args,
            raise_on_error=True,
        )
        db = mlrun.get_run_db()
        _run = db.read_run("123456789")
        print(_run)
        assert _run["status"]["results"]["my_args"] == ["main.py"]
        assert _run["status"]["state"] == "completed"

    @pytest.mark.parametrize(
        "op,args,raise_on_error,expected_output",
        [
            # bad flag before command
            [
                "run",
                [
                    "--bad-flag",
                    "--name",
                    "test_main_run_basic",
                    "--dump",
                    f"{examples_path}/training.py",
                ],
                False,
                "Error: Invalid value for '[URL]': URL (--bad-flag) cannot start with '-', "
                "ensure the command options are typed correctly. Preferably use '--' to separate options and "
                "arguments e.g. 'mlrun run --option1 --option2 -- [URL] [--arg1|arg1] [--arg2|arg2]'",
            ],
            # bad flag with no command
            [
                "run",
                ["--name", "test_main_run_basic", "--bad-flag"],
                False,
                "Error: Invalid value for '[URL]': URL (--bad-flag) cannot start with '-', "
                "ensure the command options are typed correctly. Preferably use '--' to separate options and "
                "arguments e.g. 'mlrun run --option1 --option2 -- [URL] [--arg1|arg1] [--arg2|arg2]'",
            ],
            # bad flag after -- separator
            [
                "run",
                ["--name", "test_main_run_basic", "--", "-notaflag"],
                False,
                "Error: Invalid value for '[URL]': URL (-notaflag) cannot start with '-', "
                "ensure the command options are typed correctly. Preferably use '--' to separate options and "
                "arguments e.g. 'mlrun run --option1 --option2 -- [URL] [--arg1|arg1] [--arg2|arg2]'",
            ],
            # correct command with -- separator
            [
                "run",
                [
                    "--name",
                    "test_main_run_basic",
                    "--",
                    f"{examples_path}/training.py",
                    "--some-arg",
                ],
                True,
                "status=completed",
            ],
        ],
    )
    def test_main_run_args_validation(self, op, args, raise_on_error, expected_output):
        out = self._exec_main(
            op,
            args,
            raise_on_error=raise_on_error,
        )
        if not raise_on_error:
            out = out.stderr.decode("utf-8")

        assert out.find(expected_output) != -1, out

    def test_main_run_args_from_env(self):
        os.environ["MLRUN_EXEC_CODE"] = b64encode(code.encode("utf-8")).decode("utf-8")
        os.environ["MLRUN_EXEC_CONFIG"] = (
            '{"spec":{"parameters":{"x": "bbb"}},'
            '"metadata":{"uid":"123459", "name":"tst", "labels": {"kind": "job"}}}'
        )

        out = self._exec_run(
            "'main.py -x {x}'",
            ["--from-env"],
            "test_main_run_args_from_env",
        )
        db = mlrun.get_run_db()
        run_object = db.read_run("123459")
        print(out)
        assert run_object["status"]["state"] == "completed", out
        assert run_object["status"]["results"]["my_args"] == [
            "main.py",
            "-x",
            "bbb",
        ], "params not detected in argv"

    @pytest.mark.skipif(sys.platform == "win32", reason="skip on windows")
    def test_main_run_nonpy_from_env(self):
        os.environ["MLRUN_EXEC_CODE"] = b64encode(nonpy_code.encode("utf-8")).decode(
            "utf-8"
        )
        os.environ[
            "MLRUN_EXEC_CONFIG"
        ] = '{"spec":{},"metadata":{"uid":"123411", "name":"tst", "labels": {"kind": "job"}}}'

        # --kfp flag will force the logs to print (for the assert)
        out = self._exec_run(
            "bash {codefile} xx",
            ["--from-env", "--mode", "pass", "--kfp"],
            "test_main_run_nonpy_from_env",
        )
        db = mlrun.get_run_db()
        run_object = db.read_run("123411")
        assert run_object["status"]["state"] == "completed", out
        state, log = db.get_log("123411")
        print(state, log)
        assert str(log).find("abc123 xx") != -1, "incorrect output"

    def test_main_run_pass(self):
        out = self._exec_run(
            "python -c print(56)",
            ["--mode", "pass", "--uid", "123458"],
            "test_main_run_pass",
        )
        print(out)
        assert out.find("state: completed") != -1, out
        db = mlrun.get_run_db()
        state, log = db.get_log("123458")
        assert str(log).find("56") != -1, "incorrect output"

    def test_main_run_pass_args(self):
        out = self._exec_run(
            "'python -c print({x})'",
            ["--mode", "pass", "--uid", "123451", "-p", "x=33"],
            "test_main_run_pass",
        )
        print(out)
        assert out.find("state: completed") != -1, out
        db = mlrun.get_run_db()
        state, log = db.get_log("123451")
        print(log)
        assert str(log).find("33") != -1, "incorrect output"

    def test_main_run_archive(self):
        args = f"--source {examples_path}/archive.zip --handler handler -p p1=1"
        out = self._exec_run("./myfunc.py", args.split(), "test_main_run_archive")
        assert out.find("state: completed") != -1, out

    def test_main_local_source(self):
        args = f"--source {examples_path} --handler my_func"
        with pytest.raises(Exception) as e:
            self._exec_run("./handler.py", args.split(), "test_main_local_source")
        assert (
<<<<<<< HEAD
            "source ({examples_path}) must be a compressed (tar.gz / zip) file, "
            "a git repo, a file path or in the project's context (.)" in str(e.value)
=======
            f"source ({examples_path}) must be a compressed (tar.gz / zip) file, "
            f"a git repo, a file path or in the project's context (.)" in str(e.value)
>>>>>>> ce49dc9f
        )

    def test_main_run_archive_subdir(self):
        runtime = '{"spec":{"pythonpath":"./subdir"}}'
        args = f"--source {examples_path}/archive.zip -r {runtime}"
        out = self._exec_run(
            "./subdir/func2.py", args.split(), "test_main_run_archive_subdir"
        )
        print(out)
        assert out.find("state: completed") != -1, out

    def test_main_local_project(self):
        mlrun.get_or_create_project("testproject")
        project_path = str(self.assets_path)
        args = "-f simple -p x=2 --dump"
        out = self._exec_main("run", args.split(), cwd=project_path)
        assert out.find("state: completed") != -1, out
        assert out.find("y: 4") != -1, out  # y = x * 2

    def test_main_local_flag(self):
        fn = mlrun.code_to_function(
            filename=f"{examples_path}/handler.py", kind="job", handler="my_func"
        )
        yaml_path = f"{out_path}/myfunc.yaml"
        fn.export(yaml_path)
        args = f"-f {yaml_path} --local"
        out = self._exec_run("", args.split(), "test_main_local_flag")
        print(out)
        assert out.find("state: completed") != -1, out

    def test_main_run_class(self):
        function_path = str(self.assets_path / "handler.py")

        out = self._exec_run(
            function_path,
            self._compose_param_list(dict(x=8)) + ["--handler", "mycls::mtd"],
            "test_main_run_class",
        )
        assert out.find("state: completed") != -1, out
        assert out.find("rx: 8") != -1, out

    def test_run_from_module(self):
        args = [
            "--name",
            "test1",
            "--dump",
            "--handler",
            "json.dumps",
            "-p",
            "obj=[6,7]",
        ]
        out = self._exec_main("run", args)
        assert out.find("state: completed") != -1, out
        assert out.find("return: '[6, 7]'") != -1, out

    def test_main_env_file(self):
        # test run with env vars loaded from a .env file
        function_path = str(self.assets_path / "handler.py")
        envfile = str(self.assets_path / "envfile")

        out = self._exec_run(
            function_path,
            ["--handler", "env_file_test", "--env-file", envfile],
            "test_main_env_file",
        )
        assert out.find("state: completed") != -1, out
        assert out.find("ENV_ARG1: '123'") != -1, out
        assert out.find("kfp_ttl: 12345") != -1, out

    @staticmethod
    def _exec_main(op, args, cwd=examples_path, raise_on_error=True):
        cmd = [executable, "-m", "mlrun", op]
        if args:
            cmd += args
        out = run(cmd, stdout=PIPE, stderr=PIPE, cwd=cwd)
        if out.returncode != 0:
            print(out.stderr.decode("utf-8"), file=stderr)
            print(out.stdout.decode("utf-8"), file=stderr)
            print(traceback.format_exc())
            if raise_on_error:
                raise Exception(out.stderr.decode("utf-8"))
            else:
                # return out so that we can check the error message on stdout and stderr
                return out

        return out.stdout.decode("utf-8")

    def _exec_run(self, cmd, args, test, raise_on_error=True):
        args = args + ["--name", test, "--dump", cmd]
        return self._exec_main("run", args, raise_on_error=raise_on_error)

    @staticmethod
    def _compose_param_list(params: dict, flag="-p"):
        composed_params = []
        for k, v in params.items():
            composed_params += [flag, f"{k}={v}"]
        return composed_params<|MERGE_RESOLUTION|>--- conflicted
+++ resolved
@@ -349,13 +349,8 @@
         with pytest.raises(Exception) as e:
             self._exec_run("./handler.py", args.split(), "test_main_local_source")
         assert (
-<<<<<<< HEAD
-            "source ({examples_path}) must be a compressed (tar.gz / zip) file, "
-            "a git repo, a file path or in the project's context (.)" in str(e.value)
-=======
             f"source ({examples_path}) must be a compressed (tar.gz / zip) file, "
             f"a git repo, a file path or in the project's context (.)" in str(e.value)
->>>>>>> ce49dc9f
         )
 
     def test_main_run_archive_subdir(self):
