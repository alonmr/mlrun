--- conflicted
+++ resolved
@@ -66,15 +66,9 @@
 
 def test_list_functions(db: RunDBInterface):
     name = 'fn'
-<<<<<<< HEAD
     fn1 = new_func({'l1': 'v1', 'l2': 'v2'}, x=1)
     db.store_function(fn1, name)
     fn2 = new_func({'l2': 'v2', 'l3': 'v3'}, x=2)
-=======
-    fn1 = new_func(['l1', 'l2'], x=1)
-    db.store_function(fn1, name, tag='t0')
-    fn2 = new_func(['l2', 'l3'], x=2)
->>>>>>> c1a0cd25
     db.store_function(fn2, name, tag='t1')
     fn3 = new_func({'l3': 'v3'}, x=3)
     db.store_function(fn3, name, tag='t2')
