import base64
import json
import unittest.mock

import deepdiff
import pytest

import mlrun
import mlrun.api.schemas
import mlrun.builder
import mlrun.k8s_utils
import mlrun.utils.version
from mlrun.config import config


def test_build_runtime_use_base_image_when_no_build():
    fn = mlrun.new_function("some-function", "some-project", "some-tag", kind="job")
    base_image = "mlrun/ml-models"
    fn.build_config(base_image=base_image)
    assert fn.spec.image == ""
    ready = mlrun.builder.build_runtime(
        mlrun.api.schemas.AuthInfo(),
        fn,
    )
    assert ready is True
    assert fn.spec.image == base_image


def test_build_runtime_use_image_when_no_build():
    image = "mlrun/ml-models"
    fn = mlrun.new_function(
        "some-function", "some-project", "some-tag", image=image, kind="job"
    )
    assert fn.spec.image == image
    ready = mlrun.builder.build_runtime(
        mlrun.api.schemas.AuthInfo(),
        fn,
        with_mlrun=False,
    )
    assert ready is True
    assert fn.spec.image == image


def test_build_config_with_multiple_commands():
    image = "mlrun/ml-models"
    fn = mlrun.new_function(
        "some-function", "some-project", "some-tag", image=image, kind="job"
    )
    fn.build_config(commands=["pip install pandas", "pip install numpy"])
    assert len(fn.spec.build.commands) == 2

    fn.build_config(commands=["pip install pandas"])
    assert len(fn.spec.build.commands) == 2


def test_build_runtime_insecure_registries(monkeypatch):
    _patch_k8s_helper(monkeypatch)
    mlrun.mlconf.httpdb.builder.docker_registry = "registry.hub.docker.com/username"
    function = mlrun.new_function(
        "some-function",
        "some-project",
        "some-tag",
        image="mlrun/mlrun",
        kind="job",
        requirements=["some-package"],
    )

    insecure_flags = {"--insecure", "--insecure-pull"}
    for case in [
        {
            "pull_mode": "auto",
            "push_mode": "auto",
            "secret": "",
            "flags_expected": True,
        },
        {
            "pull_mode": "auto",
            "push_mode": "auto",
            "secret": "some-secret-name",
            "flags_expected": False,
        },
        {
            "pull_mode": "enabled",
            "push_mode": "enabled",
            "secret": "some-secret-name",
            "flags_expected": True,
        },
        {
            "pull_mode": "enabled",
            "push_mode": "enabled",
            "secret": "",
            "flags_expected": True,
        },
        {
            "pull_mode": "disabled",
            "push_mode": "disabled",
            "secret": "some-secret-name",
            "flags_expected": False,
        },
        {
            "pull_mode": "disabled",
            "push_mode": "disabled",
            "secret": "",
            "flags_expected": False,
        },
    ]:
        mlrun.mlconf.httpdb.builder.insecure_pull_registry_mode = case["pull_mode"]
        mlrun.mlconf.httpdb.builder.insecure_push_registry_mode = case["push_mode"]
        mlrun.mlconf.httpdb.builder.docker_registry_secret = case["secret"]
        mlrun.builder.build_runtime(
            mlrun.api.schemas.AuthInfo(),
            function,
        )
        assert (
            insecure_flags.issubset(
                set(
                    mlrun.builder.get_k8s_helper()
                    .create_pod.call_args[0][0]
                    .pod.spec.containers[0]
                    .args
                )
            )
            == case["flags_expected"]
        )


def test_build_runtime_target_image(monkeypatch):
    _patch_k8s_helper(monkeypatch)
    registry = "registry.hub.docker.com/username"
    mlrun.mlconf.httpdb.builder.docker_registry = registry
    mlrun.mlconf.httpdb.builder.function_target_image_name_prefix_template = (
        "my-cool-prefix-{project}-{name}"
    )
    function = mlrun.new_function(
        "some-function",
        "some-project",
        "some-tag",
        image="mlrun/mlrun",
        kind="job",
        requirements=["some-package"],
    )
    image_name_prefix = (
        mlrun.mlconf.httpdb.builder.function_target_image_name_prefix_template.format(
            project=function.metadata.project, name=function.metadata.name
        )
    )

    mlrun.builder.build_runtime(
        mlrun.api.schemas.AuthInfo(),
        function,
    )

    # assert the default target image
    target_image = _get_target_image_from_create_pod_mock()
    assert target_image == f"{registry}/{image_name_prefix}:{function.metadata.tag}"

    # assert we can override the target image as long as we stick to the prefix
    function.spec.build.image = (
        f"{registry}/{image_name_prefix}-some-addition:{function.metadata.tag}"
    )
    mlrun.builder.build_runtime(
        mlrun.api.schemas.AuthInfo(),
        function,
    )
    target_image = _get_target_image_from_create_pod_mock()
    assert target_image == function.spec.build.image

    # assert the same with the registry enrich prefix
    # assert we can override the target image as long as we stick to the prefix
    function.spec.build.image = (
        f"{mlrun.builder.IMAGE_NAME_ENRICH_REGISTRY_PREFIX}username"
        f"/{image_name_prefix}-some-addition:{function.metadata.tag}"
    )
    mlrun.builder.build_runtime(
        mlrun.api.schemas.AuthInfo(),
        function,
    )
    target_image = _get_target_image_from_create_pod_mock()
    assert (
        target_image
        == f"{registry}/{image_name_prefix}-some-addition:{function.metadata.tag}"
    )

    # assert it raises if we don't stick to the prefix
    for invalid_image in [
        f"{mlrun.builder.IMAGE_NAME_ENRICH_REGISTRY_PREFIX}username/without-prefix:{function.metadata.tag}",
        f"{registry}/without-prefix:{function.metadata.tag}",
    ]:
        function.spec.build.image = invalid_image
        with pytest.raises(mlrun.errors.MLRunInvalidArgumentError):
            mlrun.builder.build_runtime(
                mlrun.api.schemas.AuthInfo(),
                function,
            )

    # assert if we can not-stick to the regex if it's a different registry
    function.spec.build.image = (
        f"registry.hub.docker.com/some-other-username/image-not-by-prefix"
        f":{function.metadata.tag}"
    )
    mlrun.builder.build_runtime(
        mlrun.api.schemas.AuthInfo(),
        function,
    )
    target_image = _get_target_image_from_create_pod_mock()
    assert target_image == function.spec.build.image


def test_build_runtime_use_default_node_selector(monkeypatch):
    _patch_k8s_helper(monkeypatch)
    mlrun.mlconf.httpdb.builder.docker_registry = "registry.hub.docker.com/username"
    node_selector = {
        "label-1": "val1",
        "label-2": "val2",
    }
    mlrun.mlconf.default_function_node_selector = base64.b64encode(
        json.dumps(node_selector).encode("utf-8")
    )
    function = mlrun.new_function(
        "some-function",
        "some-project",
        "some-tag",
        image="mlrun/mlrun",
        kind="job",
        requirements=["some-package"],
    )
    mlrun.builder.build_runtime(
        mlrun.api.schemas.AuthInfo(),
        function,
    )
    assert (
        deepdiff.DeepDiff(
            _create_pod_mock_pod_spec().node_selector, node_selector, ignore_order=True
        )
        == {}
    )


def test_function_build_with_attributes_from_spec(monkeypatch):
    _patch_k8s_helper(monkeypatch)
    mlrun.mlconf.httpdb.builder.docker_registry = "registry.hub.docker.com/username"
    function = mlrun.new_function(
        "some-function",
        "some-project",
        "some-tag",
        image="mlrun/mlrun",
        kind="job",
        requirements=["some-package"],
    )
    node_selector = {
        "label-1": "val1",
        "label-2": "val2",
    }
    node_name = "node_test"
    priority_class_name = "test-priority"

    function.spec.node_name = node_name
    function.spec.node_selector = node_selector
    function.spec.priority_class_name = priority_class_name
    mlrun.builder.build_runtime(
        mlrun.api.schemas.AuthInfo(),
        function,
    )
    assert (
        deepdiff.DeepDiff(
            _create_pod_mock_pod_spec().node_name, node_name, ignore_order=True
        )
        == {}
    )
    assert (
        deepdiff.DeepDiff(
            _create_pod_mock_pod_spec().node_selector, node_selector, ignore_order=True
        )
        == {}
    )
    assert (
        deepdiff.DeepDiff(
            _create_pod_mock_pod_spec().priority_class_name,
            priority_class_name,
            ignore_order=True,
        )
        == {}
    )


def test_function_build_with_default_requests(monkeypatch):
    _patch_k8s_helper(monkeypatch)
    mlrun.mlconf.httpdb.builder.docker_registry = "registry.hub.docker.com/username"
    function = mlrun.new_function(
        "some-function",
        "some-project",
        "some-tag",
        image="mlrun/mlrun",
        kind="job",
        requirements=["some-package"],
    )
    mlrun.builder.build_runtime(
        mlrun.api.schemas.AuthInfo(),
        function,
    )
    expected_resources = {"requests": {}}
    # assert that both limits requirements and gpu requests are not defined
    assert (
        deepdiff.DeepDiff(
            _create_pod_mock_pod_spec().containers[0].resources,
            expected_resources,
            ignore_order=True,
        )
        == {}
    )
    mlrun.mlconf.default_function_pod_resources.requests = {
        "cpu": "25m",
        "memory": "1m",
        "gpu": None,
    }
    expected_resources = {"requests": {"cpu": "25m", "memory": "1m"}}

    mlrun.builder.build_runtime(
        mlrun.api.schemas.AuthInfo(),
        function,
    )
    assert (
        deepdiff.DeepDiff(
            _create_pod_mock_pod_spec().containers[0].resources,
            expected_resources,
            ignore_order=True,
        )
        == {}
    )

    mlrun.mlconf.default_function_pod_resources = {
        "requests": {
            "cpu": "25m",
            "memory": "1m",
            "gpu": 2,
        },
        "limits": {
            "cpu": "1",
            "memory": "1G",
            "gpu": 2,
        },
    }
    expected_resources = {"requests": {"cpu": "25m", "memory": "1m"}}

    mlrun.builder.build_runtime(
        mlrun.api.schemas.AuthInfo(),
        function,
    )
    assert (
        deepdiff.DeepDiff(
            _create_pod_mock_pod_spec().containers[0].resources,
            expected_resources,
            ignore_order=True,
        )
        == {}
    )


def test_resolve_mlrun_install_command():
    pip_command = "python -m pip install"
    cases = [
        {
            "test_description": "when mlrun_version_specifier configured, expected to install mlrun_version_specifier",
            "mlrun_version_specifier": "mlrun[complete] @ git+https://github.com/mlrun/mlrun@v0.10.0",
            "client_version": "0.9.3",
            "server_mlrun_version_specifier": None,
            "expected_mlrun_install_command": f"{pip_command} "
            f'"mlrun[complete] @ git+https://github.com/mlrun/mlrun@v0.10.0"',
        },
        {
            "test_description": "when mlrun_version_specifier is not configured and the server_mlrun_version_specifier"
            " is setup, expected to install the server_mlrun_version_specifier even if"
            " the client_version configured",
            "mlrun_version_specifier": None,
            "client_version": "0.9.3",
            "server_mlrun_version_specifier": "mlrun[complete]==0.10.0-server-version",
            "expected_mlrun_install_command": f'{pip_command} "mlrun[complete]==0.10.0-server-version"',
        },
        {
            "test_description": "when client_version is specified and stable and mlrun_version_specifier and"
            " server_mlrun_version_specifier are not configured,"
            " expected to install stable client version",
            "mlrun_version_specifier": None,
            "client_version": "0.9.3",
            "server_mlrun_version_specifier": None,
            "expected_mlrun_install_command": f'{pip_command} "mlrun[complete]==0.9.3"',
        },
        {
            "test_description": "when client_version is specified and unstable and mlrun_version_specifier and"
            " server_mlrun_version_specifier are not configured,"
            " expected to install mlrun/mlrun@development",
            "mlrun_version_specifier": None,
            "client_version": "unstable",
            "server_mlrun_version_specifier": None,
            "expected_mlrun_install_command": f'{pip_command} "mlrun[complete] @ git+'
            f'https://github.com/mlrun/mlrun@development"',
        },
        {
            "test_description": "when only the config.version is configured and unstable,"
            " expected to install mlrun/mlrun@development",
            "mlrun_version_specifier": None,
            "client_version": None,
            "server_mlrun_version_specifier": None,
            "version": "unstable",
            "expected_mlrun_install_command": f'{pip_command} "mlrun[complete] @ git+'
            f'https://github.com/mlrun/mlrun@development"',
        },
        {
            "test_description": "when only the config.version is configured and stable,"
            " expected to install config.version",
            "mlrun_version_specifier": None,
            "client_version": None,
            "server_mlrun_version_specifier": None,
            "version": "0.9.2",
            "expected_mlrun_install_command": f'{pip_command} "mlrun[complete]==0.9.2"',
        },
    ]
    for case in cases:
        config.httpdb.builder.mlrun_version_specifier = case.get(
            "server_mlrun_version_specifier"
        )
        config.package_path = case.get("package_path", "mlrun")
        if case.get("version") is not None:
            mlrun.utils.version.Version().get = unittest.mock.Mock(
                return_value={"version": case["version"]}
            )

        mlrun_version_specifier = case.get("mlrun_version_specifier")
        client_version = case.get("client_version")
        expected_result = case.get("expected_mlrun_install_command")

        result = mlrun.builder.resolve_mlrun_install_command(
            mlrun_version_specifier, client_version
        )
        assert (
            result == expected_result
        ), f"Test supposed to pass {case.get('test_description')}"


def test_build_runtime_ecr_with_ec2_iam_policy(monkeypatch):
    _patch_k8s_helper(monkeypatch)
    mlrun.mlconf.httpdb.builder.docker_registry = (
        "aws_account_id.dkr.ecr.region.amazonaws.com"
    )
    function = mlrun.new_function(
        "some-function",
        "some-project",
        "some-tag",
        image="mlrun/mlrun",
        kind="job",
        requirements=["some-package"],
    )
    mlrun.builder.build_runtime(
        mlrun.api.schemas.AuthInfo(),
        function,
    )
    pod_spec = _create_pod_mock_pod_spec()
    assert {"name": "AWS_SDK_LOAD_CONFIG", "value": "true", "value_from": None} in [
        env.to_dict() for env in pod_spec.containers[0].env
    ]
    assert len(pod_spec.init_containers) == 2
    for init_container in pod_spec.init_containers:
        if init_container.name == "create-repos":
            assert (
                "aws ecr create-repository --region region --repository-name mlrun/func-some-project-some-function"
                in init_container.args[1]
            )
            break
    else:
        pytest.fail("no create-repos init container")


def test_build_runtime_resolve_ecr_registry(monkeypatch):
    registry = "aws_account_id.dkr.ecr.us-east-2.amazonaws.com"
    for case in [
        {
            "name": "sanity",
            "repo": "some-repo",
            "tag": "latest",
        },
        {
            "name": "nested repo",
            "repo": "mlrun/some-repo",
            "tag": "1.2.3",
        },
        {
            "name": "no tag",
            "repo": "some-repo",
            "tag": None,
        },
    ]:
        _patch_k8s_helper(monkeypatch)
        mlrun.mlconf.httpdb.builder.docker_registry = ""
        function = mlrun.new_function(
            "some-function",
            "some-project",
            kind="job",
        )
        image = f"{registry}/{case.get('repo')}"
        if case.get("tag"):
            image += f":{case.get('tag')}"
        function.spec.build.image = image
        mlrun.builder.build_runtime(
            mlrun.api.schemas.AuthInfo(),
            function,
        )
        pod_spec = _create_pod_mock_pod_spec()
        for init_container in pod_spec.init_containers:
            if init_container.name == "create-repos":
                assert (
                    f"aws ecr create-repository --region us-east-2 --repository-name {case.get('repo')}"
                    in init_container.args[1]
                ), f"test case: {case.get('name')}"
                break
        else:
            pytest.fail(
                f"no create-repos init container, test case: {case.get('name')}"
            )


def test_build_runtime_ecr_with_aws_secret(monkeypatch):
    _patch_k8s_helper(monkeypatch)
    mlrun.mlconf.httpdb.builder.docker_registry = (
        "aws_account_id.dkr.ecr.region.amazonaws.com"
    )
    mlrun.mlconf.httpdb.builder.docker_registry_secret = "aws-secret"
    function = mlrun.new_function(
        "some-function",
        "some-project",
        "some-tag",
        image="mlrun/mlrun",
        kind="job",
        requirements=["some-package"],
    )
    mlrun.builder.build_runtime(
        mlrun.api.schemas.AuthInfo(),
        function,
    )
    pod_spec = _create_pod_mock_pod_spec()
    assert "aws-secret" in [
        volume.secret.to_dict()["secret_name"]
        for volume in pod_spec.volumes
        if volume.secret
    ]
    aws_mount = {
        "mount_path": "/tmp",
        "mount_propagation": None,
        "name": "aws-secret",
        "read_only": None,
        "sub_path": None,
        "sub_path_expr": None,
    }
    assert aws_mount in [
        volume_mount.to_dict() for volume_mount in pod_spec.containers[0].volume_mounts
    ]

    aws_creds_location_env = {
        "name": "AWS_SHARED_CREDENTIALS_FILE",
        "value": "/tmp/credentials",
        "value_from": None,
    }
    assert aws_creds_location_env in [
        env.to_dict() for env in pod_spec.containers[0].env
    ]
    for init_container in pod_spec.init_containers:
        if init_container.name == "create-repos":
            assert aws_mount in [
                volume_mount.to_dict() for volume_mount in init_container.volume_mounts
            ]
            assert aws_creds_location_env in [
                env.to_dict() for env in init_container.env
            ]
            break
    else:
        pytest.fail("no create-repos init container")


<<<<<<< HEAD
def test_build_runtime_ecr_with_repository(monkeypatch):
    _patch_k8s_helper(monkeypatch)
    repo_name = "my-repo"
    mlrun.mlconf.httpdb.builder.docker_registry = (
        f"aws_account_id.dkr.ecr.us-east-2.amazonaws.com/{repo_name}"
    )
    mlrun.mlconf.httpdb.builder.docker_registry_secret = "aws-secret"
    function = mlrun.new_function(
        "some-function",
        "some-project",
        "some-tag",
        image="mlrun/mlrun",
        kind="job",
        requirements=["some-package"],
    )
    mlrun.builder.build_runtime(
        mlrun.api.schemas.AuthInfo(),
        function,
    )
    pod_spec = _create_pod_mock_pod_spec()

    for init_container in pod_spec.init_containers:
        if init_container.name == "create-repos":
            assert (
                f"aws ecr create-repository --region us-east-2 --repository-name "
                f"{repo_name}/func-some-project-some-function" in init_container.args[1]
            )
            break
    else:
        pytest.fail("no create-repos init container")


=======
>>>>>>> a8a3afbe
@pytest.mark.parametrize(
    "image_target,registry,default_repository,expected_dest",
    [
        (
            "test-image",
            None,
            None,
            "test-image",
        ),
        (
            "test-image",
            "test-registry",
            None,
            "test-registry/test-image",
        ),
        (
            "test-image",
            "test-registry/test-repository",
            None,
            "test-registry/test-repository/test-image",
        ),
        (
            ".test-image",
            None,
            "default.docker.registry/default-repository",
            "default.docker.registry/default-repository/test-image",
        ),
        (
            ".default-repository/test-image",
            None,
            "default.docker.registry/default-repository",
            "default.docker.registry/default-repository/test-image",
        ),
        (
            ".test-image",
            None,
            "default.docker.registry",
            "default.docker.registry/test-image",
        ),
    ],
)
def test_resolve_image_dest(image_target, registry, default_repository, expected_dest):
    docker_registry_secret = "default-docker-registry-secret"
    config.httpdb.builder.docker_registry = default_repository
    config.httpdb.builder.docker_registry_secret = docker_registry_secret

    image_target, _ = mlrun.builder._resolve_image_target_and_registry_secret(
        image_target, registry
    )
    assert image_target == expected_dest


@pytest.mark.parametrize(
    "image_target,registry,secret_name,default_secret_name,expected_secret_name",
    [
        (
            "test-image",
            None,
            None,
            "default-secret-name",
            None,
        ),
        (
            "test-image",
            None,
            "test-secret-name",
            "default-secret-name",
            "test-secret-name",
        ),
        (
            "test-image",
            "test-registry",
            None,
            "default-secret-name",
            None,
        ),
        (
            "test-image",
            "test-registry",
            "test-secret-name",
            "default-secret-name",
            "test-secret-name",
        ),
        (
            ".test-image",
            None,
            None,
            "default-secret-name",
            "default-secret-name",
        ),
        (
            ".test-image",
            None,
            "test-secret-name",
            "default-secret-name",
            "test-secret-name",
        ),
        (
            ".test-image",
            None,
            "test-secret-name",
            None,
            "test-secret-name",
        ),
        (
            ".test-image",
            None,
            None,
            None,
            None,
        ),
    ],
)
def test_resolve_registry_secret(
    image_target, registry, secret_name, default_secret_name, expected_secret_name
):
    docker_registry = "default.docker.registry/default-repository"
    config.httpdb.builder.docker_registry = docker_registry
    config.httpdb.builder.docker_registry_secret = default_secret_name

    _, secret_name = mlrun.builder._resolve_image_target_and_registry_secret(
        image_target, registry, secret_name
    )
    assert secret_name == expected_secret_name


def _get_target_image_from_create_pod_mock():
    return _create_pod_mock_pod_spec().containers[0].args[5]


def _create_pod_mock_pod_spec():
    return mlrun.builder.get_k8s_helper().create_pod.call_args[0][0].pod.spec


def _patch_k8s_helper(monkeypatch):
    get_k8s_helper_mock = unittest.mock.Mock()
    monkeypatch.setattr(
        mlrun.builder, "get_k8s_helper", lambda *args, **kwargs: get_k8s_helper_mock
    )
    mlrun.builder.get_k8s_helper().create_pod = unittest.mock.Mock(
        side_effect=lambda pod: (pod, "some-namespace")
    )
    mlrun.builder.get_k8s_helper().get_project_secret_name = unittest.mock.Mock(
        side_effect=lambda name: "name"
    )
    mlrun.builder.get_k8s_helper().get_project_secret_keys = unittest.mock.Mock(
        side_effect=lambda project, filter_internal: ["KEY"]
    )
    mlrun.builder.get_k8s_helper().get_project_secret_data = unittest.mock.Mock(
        side_effect=lambda project, keys: {"KEY": "val"}
    )<|MERGE_RESOLUTION|>--- conflicted
+++ resolved
@@ -575,7 +575,6 @@
         pytest.fail("no create-repos init container")
 
 
-<<<<<<< HEAD
 def test_build_runtime_ecr_with_repository(monkeypatch):
     _patch_k8s_helper(monkeypatch)
     repo_name = "my-repo"
@@ -608,8 +607,6 @@
         pytest.fail("no create-repos init container")
 
 
-=======
->>>>>>> a8a3afbe
 @pytest.mark.parametrize(
     "image_target,registry,default_repository,expected_dest",
     [
