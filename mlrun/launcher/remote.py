--- conflicted
+++ resolved
@@ -11,13 +11,8 @@
 # WITHOUT WARRANTIES OR CONDITIONS OF ANY KIND, either express or implied.
 # See the License for the specific language governing permissions and
 # limitations under the License.
-<<<<<<< HEAD
-import typing
-from typing import Dict, List, Union
-
+import getpass
 import mlrun.runtimes
-=======
-import getpass
 import os
 import typing
 from typing import Dict, List, Optional, Union
@@ -32,7 +27,6 @@
 import mlrun.runtimes.generators
 import mlrun.utils.clones
 import mlrun.utils.notifications
->>>>>>> 29c79d1c
 from mlrun.launcher.base import BaseLauncher
 from mlrun.utils import logger
 
@@ -58,11 +52,7 @@
 
     def launch(
         self,
-<<<<<<< HEAD
-        runtime: mlrun.runtimes.BaseRuntime,
-=======
         runtime: mlrun.runtimes.KubejobRuntime,
->>>>>>> 29c79d1c
         task: typing.Optional[
             typing.Union[mlrun.run.RunTemplate, mlrun.run.RunObject]
         ] = None,
@@ -80,13 +70,7 @@
             typing.Union[str, mlrun.api.schemas.schedule.ScheduleCronTrigger]
         ] = None,
         hyperparams: Dict[str, list] = None,
-<<<<<<< HEAD
-        hyper_param_options: typing.Optional[
-            mlrun.model.HyperParamOptions
-        ] = None,  # :mlrun.model.HyperParamOptions
-=======
         hyper_param_options: typing.Optional[mlrun.model.HyperParamOptions] = None,
->>>>>>> 29c79d1c
         verbose: typing.Optional[bool] = None,
         scrape_metrics: typing.Optional[bool] = None,
         local: typing.Optional[bool] = False,
@@ -94,12 +78,7 @@
         auto_build: typing.Optional[bool] = None,
         param_file_secrets: typing.Optional[Dict[str, str]] = None,
         notifications: typing.Optional[List[mlrun.model.Notification]] = None,
-<<<<<<< HEAD
         returns: typing.Optional[List[Union[str, Dict[str, str]]]] = None,
-    ):
-        pass
-=======
-        returns: Optional[List[Union[str, Dict[str, str]]]] = None,
     ):
         mlrun.utils.helpers.verify_dict_items_type("Inputs", inputs, [str], [str])
 
@@ -160,7 +139,6 @@
         self.store_function(runtime, run)
 
         return self.submit_job(runtime, run, schedule, watch)
->>>>>>> 29c79d1c
 
     @staticmethod
     def _enrich_runtime(runtime):
