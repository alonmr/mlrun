# Copyright 2018 Iguazio
#
# Licensed under the Apache License, Version 2.0 (the "License");
# you may not use this file except in compliance with the License.
# You may obtain a copy of the License at
#
#   http://www.apache.org/licenses/LICENSE-2.0
#
# Unless required by applicable law or agreed to in writing, software
# distributed under the License is distributed on an "AS IS" BASIS,
# WITHOUT WARRANTIES OR CONDITIONS OF ANY KIND, either express or implied.
# See the License for the specific language governing permissions and
# limitations under the License.
"""
MLRun is a generic and convenient mechanism for data scientists and software developers to describe and run tasks related to machine learning (ML) in various, scalable runtime environments and ML pipelines while automatically tracking executed code, metadata, inputs, and outputs.
MLRun integrates with the `Nuclio <https://nuclio.io/>`_ serverless project and with `Kubeflow Pipelines <https://github.com/kubeflow/pipelines>`_.

<<<<<<< HEAD
__version__ = '0.4.5'
=======
The MLRun package (``mlrun``) includes a Python API library and the ``mlrun`` command-line interface (CLI).
"""

__version__ = '0.4.6'
>>>>>>> fb5edfff

from .run import (get_or_create_ctx, new_function, code_to_function,
                  import_function, run_pipeline, run_local, get_object)
from .db import get_run_db
from .model import RunTemplate, NewTask, RunObject
from .kfpops import mlrun_op
from .config import config as mlconf
from .runtimes import new_model_server
from .platforms import mount_v3io, v3io_cred
from .projects import load_project, new_project

from os import environ


def get_version():
    return __version__


if 'IGZ_NAMESPACE_DOMAIN' in environ:
    igz_domain = environ['IGZ_NAMESPACE_DOMAIN']
    kfp_ep = 'https://dashboard.{}/pipelines'.format(igz_domain)
    environ['KF_PIPELINES_UI_ENDPOINT'] = kfp_ep
    mlconf.remote_host = mlconf.remote_host or igz_domain<|MERGE_RESOLUTION|>--- conflicted
+++ resolved
@@ -15,14 +15,10 @@
 MLRun is a generic and convenient mechanism for data scientists and software developers to describe and run tasks related to machine learning (ML) in various, scalable runtime environments and ML pipelines while automatically tracking executed code, metadata, inputs, and outputs.
 MLRun integrates with the `Nuclio <https://nuclio.io/>`_ serverless project and with `Kubeflow Pipelines <https://github.com/kubeflow/pipelines>`_.
 
-<<<<<<< HEAD
-__version__ = '0.4.5'
-=======
 The MLRun package (``mlrun``) includes a Python API library and the ``mlrun`` command-line interface (CLI).
 """
 
 __version__ = '0.4.6'
->>>>>>> fb5edfff
 
 from .run import (get_or_create_ctx, new_function, code_to_function,
                   import_function, run_pipeline, run_local, get_object)
