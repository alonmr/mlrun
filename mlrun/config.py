--- conflicted
+++ resolved
@@ -132,15 +132,12 @@
     "function": {
         "spec": {
             "image_pull_secret": {"default": None},
-<<<<<<< HEAD
             "security_context": {
                 # default security context to be applied to all functions - json string base64 encoded format
                 # in camelCase format: {"runAsUser": 1000, "runAsGroup": 3000}
                 "default": "e30=",  # encoded empty dict
             },
-=======
             "service_account": {"default": None},
->>>>>>> ac7c8fe0
         },
     },
     "function_defaults": {
