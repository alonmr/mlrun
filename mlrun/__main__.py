#!/usr/bin/env python

# Copyright 2018 Iguazio
#
# Licensed under the Apache License, Version 2.0 (the "License");
# you may not use this file except in compliance with the License.
# You may obtain a copy of the License at
#
#   http://www.apache.org/licenses/LICENSE-2.0
#
# Unless required by applicable law or agreed to in writing, software
# distributed under the License is distributed on an "AS IS" BASIS,
# WITHOUT WARRANTIES OR CONDITIONS OF ANY KIND, either express or implied.
# See the License for the specific language governing permissions and
# limitations under the License.
import json
import pathlib
import socket
import traceback
from ast import literal_eval
from base64 import b64decode, b64encode
from os import environ, path, remove
from pprint import pprint
from subprocess import Popen
from sys import executable
from urllib.parse import urlparse

import click
import dotenv
import pandas as pd
import yaml
from tabulate import tabulate

import mlrun

from .builder import upload_tarball
from .config import config as mlconf
from .db import get_run_db
from .errors import err_to_str
from .k8s_utils import K8sHelper
from .model import RunTemplate
from .platforms import auto_mount as auto_mount_modifier
from .projects import load_project
from .run import (
    get_object,
    import_function,
    import_function_to_dict,
    load_func_code,
    new_function,
)
from .runtimes import RemoteRuntime, RunError, RuntimeKinds, ServingRuntime
from .secrets import SecretsStore
from .utils import (
    dict_to_yaml,
    get_in,
    is_relative_path,
    list2dict,
    logger,
    parse_versioned_object_uri,
    run_keys,
    update_in,
)
from .utils.version import Version

pd.set_option("mode.chained_assignment", None)


def validate_base_argument(ctx, param, value):
    if value and value.startswith("-"):
        raise click.BadParameter(
            f"{param.human_readable_name} ({value}) cannot start with '-', ensure the command options are typed "
            f"correctly. Preferably use '--' to separate options and arguments "
            f"e.g. 'mlrun run --option1 --option2 -- {param.make_metavar()} [--arg1|arg1] [--arg2|arg2]'",
            ctx=ctx,
            param=param,
        )

    return value


@click.group()
def main():
    pass


@main.command(context_settings=dict(ignore_unknown_options=True))
@click.argument("url", type=str, required=False, callback=validate_base_argument)
@click.option(
    "--param",
    "-p",
    default=[],
    multiple=True,
    help="parameter name and value tuples, e.g. -p x=37 -p y='text'",
)
@click.option("--inputs", "-i", multiple=True, help="input artifact")
@click.option("--outputs", "-o", multiple=True, help="output artifact/result for kfp")
@click.option("--in-path", help="default input path/url (prefix) for artifact")
@click.option("--out-path", help="default output path/url (prefix) for artifact")
@click.option(
    "--secrets",
    "-s",
    multiple=True,
    help="secrets file=<filename> or env=ENV_KEY1,..",
)
@click.option("--uid", help="unique run ID")
@click.option("--name", help="run name")
@click.option("--workflow", help="workflow name/id")
@click.option("--project", help="project name/id")
@click.option("--db", default="", help="save run results to path or DB url")
@click.option(
    "--runtime", "-r", default="", help="function spec dict, for pipeline usage"
)
@click.option(
    "--kfp", is_flag=True, help="running inside Kubeflow Piplines, do not use"
)
@click.option(
    "--hyperparam",
    "-x",
    default=[],
    multiple=True,
    help="hyper parameters (will expand to multiple tasks) e.g. --hyperparam p2=[1,2,3]",
)
@click.option(
    "--param-file", default="", help="path to csv table of execution (hyper) params"
)
@click.option(
    "--selector",
    default="",
    help="how to select the best result from a list, e.g. max.accuracy",
)
@click.option(
    "--hyper-param-strategy",
    default="",
    help="hyperparam tuning strategy list | grid | random",
)
@click.option(
    "--hyper-param-options",
    default="",
    help="hyperparam options json string",
)
@click.option(
    "--func-url",
    "-f",
    default="",
    help="path/url of function yaml or function " "yaml or db://<project>/<name>[:tag]",
)
@click.option("--task", default="", help="path/url to task yaml")
@click.option(
    "--handler", default="", help="invoke function handler inside the code file"
)
@click.option("--mode", help="special run mode ('pass' for using the command as is)")
@click.option("--schedule", help="cron schedule")
@click.option("--from-env", is_flag=True, help="read the spec from the env var")
@click.option("--dump", is_flag=True, help="dump run results as YAML")
@click.option("--image", default="", help="container image")
@click.option("--kind", default="", help="serverless runtime kind")
@click.option("--source", default="", help="source code archive/git")
@click.option("--local", is_flag=True, help="run the task locally (ignore runtime)")
@click.option(
    "--auto-mount", is_flag=True, help="add volume mount to job using auto mount option"
)
@click.option("--workdir", default="", help="run working directory")
@click.option("--origin-file", default="", help="for internal use")
@click.option("--label", multiple=True, help="run labels (key=val)")
@click.option("--watch", "-w", is_flag=True, help="watch/tail run log")
@click.option("--verbose", is_flag=True, help="verbose log")
@click.option(
    "--scrape-metrics",
    is_flag=True,
    help="whether to add the `mlrun/scrape-metrics` label to this run's resources",
)
@click.option(
    "--env-file", default="", help="path to .env file to load config/variables from"
)
@click.option(
    "--auto-build",
    is_flag=True,
    help="when set functions will be built prior to run if needed",
)
@click.argument("run_args", nargs=-1, type=click.UNPROCESSED)
@click.option(
    "--ensure-project",
    is_flag=True,
    help="ensure the project exists, if not, create project",
)
def run(
    url,
    param,
    inputs,
    outputs,
    in_path,
    out_path,
    secrets,
    uid,
    name,
    workflow,
    project,
    db,
    runtime,
    kfp,
    hyperparam,
    param_file,
    selector,
    hyper_param_strategy,
    hyper_param_options,
    func_url,
    task,
    handler,
    mode,
    schedule,
    from_env,
    dump,
    image,
    kind,
    source,
    local,
    auto_mount,
    workdir,
    origin_file,
    label,
    watch,
    verbose,
    scrape_metrics,
    env_file,
    auto_build,
    run_args,
    ensure_project,
):
    """Execute a task and inject parameters."""

    if env_file:
        mlrun.set_env_from_file(env_file)

    out_path = out_path or environ.get("MLRUN_ARTIFACT_PATH")
    config = environ.get("MLRUN_EXEC_CONFIG")
    if from_env and config:
        config = json.loads(config)
        runobj = RunTemplate.from_dict(config)
    elif task:
        obj = get_object(task)
        task = yaml.load(obj, Loader=yaml.FullLoader)
        runobj = RunTemplate.from_dict(task)
    else:
        runobj = RunTemplate()

    set_item(runobj.metadata, uid, "uid")
    set_item(runobj.metadata, name, "name")
    set_item(runobj.metadata, project, "project")

    if label:
        label_dict = list2dict(label)
        for k, v in label_dict.items():
            runobj.metadata.labels[k] = v

    if workflow:
        runobj.metadata.labels["workflow"] = workflow
        runobj.metadata.labels["mlrun/runner-pod"] = socket.gethostname()

    if db:
        mlconf.dbpath = db

    # remove potential quotes from command
    eval_url = py_eval(url)
    url = eval_url if isinstance(eval_url, str) else url
    url_file = url
    url_args = ""
    if url:
        split = url.split(maxsplit=1)
        url_file = split[0]
        if len(split) > 1:
            url_args = split[1]

    if ensure_project and project:
        mlrun.get_or_create_project(
            name=project,
            context="./",
        )
    if func_url or kind or image:
        if func_url:
            runtime = func_url_to_runtime(func_url, ensure_project)
            kind = get_in(runtime, "kind", kind or "job")
            if runtime is None:
                exit(1)
        else:
            kind = kind or "job"
            runtime = {"kind": kind, "spec": {"image": image}}

        if kind not in ["", "local", "dask"] and url:
            if url_file and path.isfile(url_file):
                with open(url_file) as fp:
                    body = fp.read()
                based = b64encode(body.encode("utf-8")).decode("utf-8")
                logger.info(f"packing code at {url_file}")
                update_in(runtime, "spec.build.functionSourceCode", based)
                url = f"main{pathlib.Path(url_file).suffix} {url_args}"
                update_in(runtime, "spec.build.code_origin", url_file)
    elif runtime:
        runtime = py_eval(runtime)
        if not isinstance(runtime, dict):
            print(f"runtime parameter must be a dict, not {type(runtime)}")
            exit(1)
    else:
        runtime = {}

    code = environ.get("MLRUN_EXEC_CODE")
    if get_in(runtime, "kind", "") == "dask":
        code = get_in(runtime, "spec.build.functionSourceCode", code)
    if from_env and code:
        code = b64decode(code).decode("utf-8")
        origin_file = pathlib.Path(
            get_in(runtime, "spec.build.origin_filename", origin_file)
        )
        if kfp:
            print(f"code:\n{code}\n")
        suffix = pathlib.Path(url_file).suffix if url else ".py"

        # * is a placeholder for the url file when we want to use url args and let mlrun resolve the url file
        if (
            suffix != ".py"
            and mode != "pass"
            and url_file != "{codefile}"
            and url_file != "*"
        ):
            print(
                f"command/url ({url}) must specify a .py file when not in 'pass' mode"
            )
            exit(1)
        if mode == "pass":
            if "{codefile}" in url:
                url_file = origin_file.name or "codefile"
                url = url.replace("{codefile}", url_file)
            elif suffix == ".sh" or origin_file.suffix == ".sh":
                url_file = origin_file.name or "codefile.sh"
                url = f"bash {url_file} {url_args}".strip()
            else:
                print(
                    "error, command must be specified with '{codefile}' in it "
                    "(to determine the position of the code file)"
                )
                exit(1)
        else:
            url_file = "main.py"
            if origin_file.name:
                url_file = origin_file.stem + ".py"
            url = f"{url_file} {url_args}".strip()
        with open(url_file, "w") as fp:
            fp.write(code)

    # at this point the url placeholder should have been resolved to the actual url file
    if url == "*":
        print("command/url '*' placeholder is not allowed when code is not from env")
        exit(1)

    if url:
        if not name and not runtime:
            name = path.splitext(path.basename(url))[0]
            runobj.metadata.name = runobj.metadata.name or name
        update_in(runtime, "spec.command", url)

    if run_args:
        update_in(runtime, "spec.args", list(run_args))
    if image:
        update_in(runtime, "spec.image", image)
    set_item(runobj.spec, handler, "handler")
    set_item(runobj.spec, param, "parameters", fill_params(param))

    set_item(runobj.spec, hyperparam, "hyperparams", fill_params(hyperparam))
    if hyper_param_options:
        runobj.spec.hyper_param_options = py_eval(hyper_param_options)
    set_item(runobj.spec.hyper_param_options, param_file, "param_file")
    set_item(runobj.spec.hyper_param_options, hyper_param_strategy, "strategy")
    set_item(runobj.spec.hyper_param_options, selector, "selector")

    set_item(runobj.spec, inputs, run_keys.inputs, list2dict(inputs))
    set_item(runobj.spec, in_path, run_keys.input_path)
    set_item(runobj.spec, out_path, run_keys.output_path)
    set_item(runobj.spec, outputs, run_keys.outputs, list(outputs))
    set_item(
        runobj.spec, secrets, run_keys.secrets, line2keylist(secrets, "kind", "source")
    )
    set_item(runobj.spec, verbose, "verbose")
    set_item(runobj.spec, scrape_metrics, "scrape_metrics")
    update_in(runtime, "metadata.name", name, replace=False)
    update_in(runtime, "metadata.project", project, replace=False)
    if not kind and "." in handler:
        # handle the case of module.submodule.handler
        update_in(runtime, "kind", "local")

    if kfp or runobj.spec.verbose or verbose:
        print(f"MLRun version: {str(Version().get())}")
        print("Runtime:")
        pprint(runtime)
        print("Run:")
        pprint(runobj.to_dict())

    try:
        fn = new_function(runtime=runtime, kfp=kfp, mode=mode, source=source)
        if workdir:
            fn.spec.workdir = workdir
        if auto_mount:
            fn.apply(auto_mount_modifier())
        fn.is_child = from_env and not kfp
        if kfp:
            # if pod is running inside kfp pod, we don't really need the run logs to be printed actively, we can just
            # pull the run state, and pull the logs periodically
            # we will set watch=None only when the pod is running inside kfp, and this tells the run to pull state
            # and logs periodically
            # TODO: change watch to be a flag with more options (with_logs, wait_for_completion, etc.)
            watch = watch or None
        resp = fn.run(
            runobj, watch=watch, schedule=schedule, local=local, auto_build=auto_build
        )
        if resp and dump:
            print(resp.to_yaml())
    except RunError as err:
        print(f"runtime error: {err_to_str(err)}")
        exit(1)


@main.command(context_settings=dict(ignore_unknown_options=True))
@click.argument("func_url", type=str, required=False, callback=validate_base_argument)
@click.option("--name", help="function name")
@click.option("--project", help="project name")
@click.option("--tag", default="", help="function tag")
@click.option("--image", "-i", help="target image path")
@click.option(
    "--source", "-s", default="", help="location/url of the source files dir/tar"
)
@click.option("--base-image", "-b", help="base docker image")
@click.option(
    "--command",
    "-c",
    default=[],
    multiple=True,
    help="build commands, e.g. '-c pip install pandas'",
)
@click.option("--secret-name", default="", help="container registry secret name")
@click.option("--archive", "-a", default="", help="destination archive for code (tar)")
@click.option("--silent", is_flag=True, help="do not show build logs")
@click.option("--with-mlrun", is_flag=True, help="add MLRun package")
@click.option("--db", default="", help="save run results to path or DB url")
@click.option(
    "--runtime", "-r", default="", help="function spec dict, for pipeline usage"
)
@click.option(
    "--kfp", is_flag=True, help="running inside Kubeflow Piplines, do not use"
)
@click.option("--skip", is_flag=True, help="skip if already deployed")
@click.option(
    "--env-file", default="", help="path to .env file to load config/variables from"
)
@click.option(
    "--ensure-project",
    is_flag=True,
    help="ensure the project exists, if not, create project",
)
def build(
    func_url,
    name,
    project,
    tag,
    image,
    source,
    base_image,
    command,
    secret_name,
    archive,
    silent,
    with_mlrun,
    db,
    runtime,
    kfp,
    skip,
    env_file,
    ensure_project,
):
    """Build a container image from code and requirements."""

    if env_file:
        mlrun.set_env_from_file(env_file)

    if db:
        mlconf.dbpath = db

    if runtime:
        runtime = py_eval(runtime)
        if not isinstance(runtime, dict):
            print(f"runtime parameter must be a dict, not {type(runtime)}")
            exit(1)
        if kfp:
            print("Runtime:")
            pprint(runtime)
        func = new_function(runtime=runtime)

    elif func_url:
        if func_url.startswith("db://"):
            func_url = func_url[5:]
        elif func_url == ".":
            func_url = "function.yaml"
        func = import_function(func_url)

    else:
        print("please specify the function path or url")
        exit(1)

    meta = func.metadata
    meta.project = project or meta.project or mlconf.default_project
    meta.name = name or meta.name
    meta.tag = tag or meta.tag

    b = func.spec.build
    if func.kind not in ["", "local"]:
        b.base_image = base_image or b.base_image
        b.commands = list(command) or b.commands
        b.image = image or b.image
        b.secret = secret_name or b.secret

    if source.endswith(".py"):
        if not path.isfile(source):
            print(f"source file doesnt exist ({source})")
            exit(1)
        with open(source) as fp:
            body = fp.read()
        based = b64encode(body.encode("utf-8")).decode("utf-8")
        logger.info(f"packing code at {source}")
        b.functionSourceCode = based
        func.spec.command = ""
    else:
        b.source = source or b.source
        # todo: upload stuff

    archive = archive or mlconf.default_archive
    if archive:
        src = b.source or "./"
        logger.info(f"uploading data from {src} to {archive}")
        target = archive if archive.endswith("/") else archive + "/"
        target += f"src-{meta.project}-{meta.name}-{meta.tag or 'latest'}.tar.gz"
        upload_tarball(src, target)
        # todo: replace function.yaml inside the tar
        b.source = target

    with_mlrun = True if with_mlrun else None  # False will map to None

    if ensure_project and project:
        mlrun.get_or_create_project(
            name=project,
            context="./",
        )

    if hasattr(func, "deploy"):
        logger.info("remote deployment started")
        try:
            func.deploy(
                with_mlrun=with_mlrun, watch=not silent, is_kfp=kfp, skip_deployed=skip
            )
        except Exception as err:
            print(f"deploy error, {err_to_str(err)}")
            exit(1)

        state = func.status.state
        image = func.spec.image
        if kfp:
            with open("/tmp/state", "w") as fp:
                fp.write(state or "none")
            full_image = func.full_image_path(image) or ""
            with open("/tmp/image", "w") as fp:
                fp.write(image)
            with open("/tmp/fullimage", "w") as fp:
                fp.write(full_image)
            print("full image path = ", full_image)

        print(f"function built, state={state} image={image}")
    else:
        print("function does not have a deploy() method")
        exit(1)


@main.command(context_settings=dict(ignore_unknown_options=True))
@click.argument("spec", type=str, required=False, callback=validate_base_argument)
@click.option("--source", "-s", default="", help="location/url of the source")
@click.option(
    "--func-url",
    "-f",
    default="",
    help="path/url of function yaml or function " "yaml or db://<project>/<name>[:tag]",
)
@click.option("--dashboard", "-d", default="", help="nuclio dashboard url")
@click.option("--project", "-p", default="", help="project name")
@click.option("--model", "-m", multiple=True, help="model name and path (name=path)")
@click.option("--kind", "-k", default=None, help="runtime sub kind")
@click.option("--tag", default="", help="version tag")
@click.option("--env", "-e", multiple=True, help="environment variables")
@click.option("--verbose", is_flag=True, help="verbose log")
@click.option(
    "--env-file", default="", help="path to .env file to load config/variables from"
)
@click.option(
    "--ensure-project",
    is_flag=True,
    help="ensure the project exists, if not, create project",
)
def deploy(
    spec,
    source,
    func_url,
    dashboard,
    project,
    model,
    tag,
    kind,
    env,
    verbose,
    env_file,
    ensure_project,
):
    """Deploy model or function"""
    if env_file:
        mlrun.set_env_from_file(env_file)

    if ensure_project and project:
        mlrun.get_or_create_project(
            name=project,
            context="./",
        )

    if func_url:
        runtime = func_url_to_runtime(func_url, ensure_project)
        if runtime is None:
            exit(1)
    elif spec:
        runtime = py_eval(spec)
    else:
        runtime = {}
    if not isinstance(runtime, dict):
        print(f"runtime parameter must be a dict, not {type(runtime)}")
        exit(1)

    if verbose:
        pprint(runtime)
        pprint(model)

    # support both v1 & v2+ model struct for backwards compatibility
    if runtime and runtime["kind"] == RuntimeKinds.serving:
        print("Deploying V2 model server")
        function = ServingRuntime.from_dict(runtime)
        if model:
            # v2+ model struct (list of json obj)
            for _model in model:
                args = json.loads(_model)
                function.add_model(**args)
    else:
        function = RemoteRuntime.from_dict(runtime)
        if kind:
            function.spec.function_kind = kind
        if model:
            # v1 model struct (list of k=v)
            models = list2dict(model)
            for k, v in models.items():
                function.add_model(k, v)

    function.spec.source = source
    if env:
        for k, v in list2dict(env).items():
            function.set_env(k, v)
    function.verbose = verbose

    try:
        addr = function.deploy(dashboard=dashboard, project=project, tag=tag)
    except Exception as err:
        print(f"deploy error: {err_to_str(err)}")
        exit(1)

    print(f"function deployed, address={addr}")
    with open("/tmp/output", "w") as fp:
        fp.write(addr)
    with open("/tmp/name", "w") as fp:
        fp.write(function.status.nuclio_name)


@main.command(context_settings=dict(ignore_unknown_options=True))
@click.argument("pod", type=str, callback=validate_base_argument)
@click.option("--namespace", "-n", help="kubernetes namespace")
@click.option(
    "--timeout", "-t", default=600, show_default=True, help="timeout in seconds"
)
def watch(pod, namespace, timeout):
    """Read current or previous task (pod) logs."""
    print("This command will be deprecated in future version !!!\n")
    k8s = K8sHelper(namespace)
    status = k8s.watch(pod, namespace, timeout)
    print(f"Pod {pod} last status is: {status}")


@main.command(context_settings=dict(ignore_unknown_options=True))
@click.argument("kind", type=str, callback=validate_base_argument)
@click.argument(
    "name",
    type=str,
    default="",
    required=False,
    callback=validate_base_argument,
)
@click.option("--selector", "-s", default="", help="label selector")
@click.option("--namespace", "-n", help="kubernetes namespace")
@click.option("--uid", help="unique ID")
@click.option("--project", "-p", help="project name")
@click.option("--tag", "-t", default="", help="artifact/function tag")
@click.option("--db", help="db path/url")
@click.argument("extra_args", nargs=-1, type=click.UNPROCESSED)
def get(kind, name, selector, namespace, uid, project, tag, db, extra_args):
    """List/get one or more object per kind/class.

    KIND - resource type to list/get: run | runtime | artifact | function
    NAME - optional, resource name or category
    """

    if db:
        mlconf.dbpath = db
    if not project:
        print("warning, project parameter was not specified using default !")
    if kind.startswith("po"):
        print("Unsupported, use 'get runtimes' instead")
        return

    elif kind.startswith("runtime"):
        run_db = get_run_db(db or mlconf.dbpath)
        # the name field is used as function kind, set to None if empty
        name = name if name else None
        runtimes = run_db.list_runtime_resources(
            label_selector=selector, kind=name, project=project
        )
        for runtime in runtimes:
            print(dict_to_yaml(runtime.dict()))
            print()

    elif kind.startswith("run"):
        run_db = get_run_db()
        if name:
            run = run_db.read_run(name, project=project)
            print(dict_to_yaml(run))
            return

        runs = run_db.list_runs(uid=uid, project=project, labels=selector)
        df = runs.to_df()[
            ["name", "uid", "iter", "start", "state", "parameters", "results"]
        ]
        # df['uid'] = df['uid'].apply(lambda x: f'..{x[-6:]}')
        df["start"] = df["start"].apply(time_str)
        df["parameters"] = df["parameters"].apply(dict_to_str)
        df["results"] = df["results"].apply(dict_to_str)
        print(tabulate(df, headers="keys"))

    elif kind.startswith("art"):
        run_db = get_run_db()
        artifacts = run_db.list_artifacts(
            name, project=project, tag=tag, labels=selector
        )
        df = artifacts.to_df()[
            ["tree", "key", "iter", "kind", "path", "hash", "updated"]
        ]
        df["tree"] = df["tree"].apply(lambda x: f"..{x[-8:]}")
        df["hash"] = df["hash"].apply(lambda x: f"..{x[-6:]}")
        print(tabulate(df, headers="keys"))

    elif kind.startswith("func"):
        run_db = get_run_db()
        if name:
            f = run_db.get_function(name, project=project, tag=tag)
            print(dict_to_yaml(f))
            return

        functions = run_db.list_functions(name, project=project, labels=selector)
        lines = []
        headers = ["kind", "state", "name:tag", "hash"]
        for f in functions:
            name = get_in(f, "metadata.name")
            tag = get_in(f, "metadata.tag", "")
            line = [
                get_in(f, "kind", ""),
                get_in(f, "status.state", ""),
                f"{name}:{tag}",
                get_in(f, "metadata.hash", ""),
            ]
            lines.append(line)
        print(tabulate(lines, headers=headers))
    else:
        print(
            "currently only get runs | runtimes | artifacts | func [name] | runtime are supported"
        )


@main.command()
@click.option("--port", "-p", help="port to listen on", type=int)
@click.option("--dirpath", "-d", help="database directory (dirpath)")
@click.option("--dsn", "-s", help="database dsn, e.g. sqlite:///db/mlrun.db")
@click.option("--logs-path", "-l", help="logs directory path")
@click.option("--data-volume", "-v", help="path prefix to the location of artifacts")
@click.option("--verbose", is_flag=True, help="verbose log")
@click.option("--background", "-b", is_flag=True, help="run in background process")
@click.option("--artifact-path", "-a", help="default artifact path")
@click.option(
    "--update-env",
    default="",
    is_flag=False,
    flag_value=mlrun.config.default_env_file,
    help=f"update the specified mlrun .env file (if TEXT not provided defaults to {mlrun.config.default_env_file})",
)
def db(
    port,
    dirpath,
    dsn,
    logs_path,
    data_volume,
    verbose,
    background,
    artifact_path,
    update_env,
):
    """Run HTTP api/database server"""
    env = environ.copy()
    # ignore client side .env file (so import mlrun in server will not try to connect to local/remote DB)
    env["MLRUN_IGNORE_ENV_FILE"] = "true"
    env["MLRUN_DBPATH"] = ""

    if port is not None:
        env["MLRUN_httpdb__port"] = str(port)
    if dirpath is not None:
        env["MLRUN_httpdb__dirpath"] = dirpath
    if dsn is not None:
        if dsn.startswith("sqlite://") and "check_same_thread=" not in dsn:
            dsn += "?check_same_thread=false"
        env["MLRUN_HTTPDB__DSN"] = dsn
    if logs_path is not None:
        env["MLRUN_HTTPDB__LOGS_PATH"] = logs_path
    if data_volume is not None:
        env["MLRUN_HTTPDB__DATA_VOLUME"] = data_volume
    if verbose:
        env["MLRUN_LOG_LEVEL"] = "DEBUG"
    if artifact_path or "MLRUN_ARTIFACT_PATH" not in env:
        if not artifact_path:
            artifact_path = (
                env.get("MLRUN_HTTPDB__DATA_VOLUME", "./artifacts").rstrip("/")
                + "/{{project}}"
            )
        env["MLRUN_ARTIFACT_PATH"] = path.realpath(path.expanduser(artifact_path))

    env["MLRUN_IS_API_SERVER"] = "true"

    # create the DB dir if needed
    dsn = dsn or mlconf.httpdb.dsn
    if dsn and dsn.startswith("sqlite:///"):
        parsed = urlparse(dsn)
        p = pathlib.Path(parsed.path[1:]).parent
        p.mkdir(parents=True, exist_ok=True)

    cmd = [executable, "-m", "mlrun.api.main"]
    pid = None
    if background:
        print("Starting MLRun API service in the background...")
        child = Popen(
            cmd,
            env=env,
            stdout=open("mlrun-stdout.log", "w"),
            stderr=open("mlrun-stderr.log", "w"),
            start_new_session=True,
        )
        pid = child.pid
        print(
            f"background pid: {pid}, logs written to mlrun-stdout.log and mlrun-stderr.log, use:\n"
            f"`kill {pid}` (linux/mac) or `taskkill /pid {pid} /t /f` (windows), to kill the mlrun service process"
        )
    else:
        child = Popen(cmd, env=env)
        returncode = child.wait()
        if returncode != 0:
            raise SystemExit(returncode)
    if update_env:
        # update mlrun client env file with the API path, so client will use the new DB
        # update and PID, allow killing the correct process in a config script
        filename = path.expanduser(update_env)
        dotenv.set_key(
            filename, "MLRUN_DBPATH", f"http://localhost:{port or 8080}", quote_mode=""
        )
        dotenv.set_key(filename, "MLRUN_MOCK_NUCLIO_DEPLOYMENT", "auto", quote_mode="")
        if pid:
            dotenv.set_key(filename, "MLRUN_SERVICE_PID", str(pid), quote_mode="")
        print(f"updated configuration in {update_env} .env file")


@main.command()
def version():
    """get mlrun version"""
    print(f"MLRun version: {str(Version().get())}")


@main.command()
@click.argument("uid", type=str)
@click.option("--project", "-p", help="project name")
@click.option("--offset", type=int, default=0, help="byte offset")
@click.option("--db", help="api and db service path/url")
@click.option("--watch", "-w", is_flag=True, help="watch/follow log")
def logs(uid, project, offset, db, watch):
    """Get or watch task logs"""
    mldb = get_run_db(db or mlconf.dbpath)
    if mldb.kind == "http":
        state, _ = mldb.watch_log(uid, project, watch=watch, offset=offset)
    else:
        state, text = mldb.get_log(uid, project, offset=offset)
        if text:
            print(text.decode())

    if state:
        print(f"final state: {state}")


@main.command()
@click.argument("context", default="", type=str, required=False)
@click.option("--name", "-n", help="project name")
@click.option("--url", "-u", help="remote git or archive url")
@click.option("--run", "-r", help="run workflow name of .py file")
@click.option(
    "--arguments",
    "-a",
    default=[],
    multiple=True,
    help="Kubeflow pipeline arguments name and value tuples (with -r flag), e.g. -a x=6",
)
@click.option("--artifact-path", "-p", help="output artifacts path")
@click.option(
    "--param",
    "-x",
    default=[],
    multiple=True,
    help="mlrun project parameter name and value tuples, e.g. -p x=37 -p y='text'",
)
@click.option(
    "--secrets",
    "-s",
    multiple=True,
    help="secrets file=<filename> or env=ENV_KEY1,..",
)
@click.option("--namespace", help="k8s namespace")
@click.option("--db", help="api and db service path/url")
@click.option("--init-git", is_flag=True, help="for new projects init git context")
@click.option(
    "--clone", "-c", is_flag=True, help="force override/clone into the context dir"
)
@click.option("--sync", is_flag=True, help="sync functions into db")
@click.option(
    "--watch", "-w", is_flag=True, help="wait for pipeline completion (with -r flag)"
)
@click.option(
    "--dirty", "-d", is_flag=True, help="allow run with uncommitted git changes"
)
@click.option("--git-repo", help="git repo (org/repo) for git comments")
@click.option(
    "--git-issue", type=int, default=None, help="git issue number for git comments"
)
@click.option("--handler", default=None, help="workflow function handler name")
@click.option("--engine", default=None, help="workflow engine (kfp/local)")
@click.option("--local", is_flag=True, help="try to run workflow functions locally")
@click.option(
    "--timeout",
    type=int,
    default=None,
    help="timeout in seconds to wait for pipeline completion (used when watch=True)",
)
@click.option(
    "--env-file", default="", help="path to .env file to load config/variables from"
)
@click.option(
    "--ensure-project",
    is_flag=True,
    help="ensure the project exists, if not, create project",
)
@click.option(
    "--prioritize-source",
    is_flag=True,
    help="give priority to project from remote URL or context and save it in the DB",
)
@click.option(
    "--schedule",
    type=str,
    default=None,
    help="To create a schedule define a standard crontab expression string."
    "for help see: "
    "https://apscheduler.readthedocs.io/en/3.x/modules/triggers/cron.html#module-apscheduler.triggers.cron."
    "For using the pre-defined workflow's schedule, set --schedule 'true'",
)
@click.option(
    "--overwrite-schedule",
    "-os",
    is_flag=True,
    help="Overwrite a schedule when submitting a new one with the same name.",
)
def project(
    context,
    name,
    url,
    run,
    arguments,
    artifact_path,
    param,
    secrets,
    namespace,
    db,
    init_git,
    clone,
    sync,
    watch,
    dirty,
    git_repo,
    git_issue,
    handler,
    engine,
    local,
    env_file,
    timeout,
    ensure_project,
    schedule,
<<<<<<< HEAD
    prioritize_source,
=======
    overwrite_schedule,
>>>>>>> b427f7b6
):
    """load and/or run a project"""
    if env_file:
        mlrun.set_env_from_file(env_file)

    if db:
        mlconf.dbpath = db

    if prioritize_source:

        # give priority to project from context or remote URL
        proj = load_project(
            context,
            url,
            name,
            secrets=secrets,
            init_git=init_git,
            clone=clone,
            save=True,
        )

    elif ensure_project:
        proj = mlrun.get_or_create_project(
            name,
            context=context,
            url=url,
            init_git=init_git,
            clone=clone,
            secrets=secrets,
        )

    elif run or sync:
        logger.info("Loading project from DB")
        try:

            # If the user asked to run a workflow, we need to make sure the project exists in the DB
            # and not load it from the URL
            proj = load_project(
                context,
                name,
                name,
                secrets=secrets,
                init_git=init_git,
                clone=clone,
                save=False,
            )

        except mlrun.errors.MLRunNotFoundError as exc:
            if not ensure_project:
                logger.error(
                    "Project was not found in the DB, please use --ensure-project to create a new project "
                    "or --prioritize-source to load it from context or remote URL"
                )

            raise exc

    else:

        # just load the project
        proj = load_project(
            context,
            url,
            name,
            secrets=secrets,
            init_git=init_git,
            clone=clone,
            save=False,
        )

    url_str = " from " + url if url else ""
    print(f"Loading project {proj.name}{url_str} into {context}:\n")

    if is_relative_path(artifact_path):
        artifact_path = path.abspath(artifact_path)
    if param:
        proj.spec.params = fill_params(param, proj.spec.params)
    if git_repo:
        proj.spec.params["git_repo"] = git_repo
    if git_issue:
        proj.spec.params["git_issue"] = git_issue
    commit = (
        proj.get_param("commit_id")
        or environ.get("GITHUB_SHA")
        or environ.get("CI_COMMIT_SHA")
    )
    if commit:
        proj.spec.params["commit_id"] = commit
    if secrets:
        secrets = line2keylist(secrets, "kind", "source")
        proj._secrets = SecretsStore.from_list(secrets)
    print(proj.to_yaml())

    if run:
        if schedule is not None and schedule.lower() in ["1", "yes", "y", "t", "true"]:
            schedule = True
        workflow_path = None
        if run.endswith(".py"):
            workflow_path = run
            run = None

        args = None
        if arguments:
            args = fill_params(arguments)

        print(f"running workflow {run} file: {workflow_path}")
        gitops = (
            git_issue
            or environ.get("GITHUB_EVENT_PATH")
            or environ.get("CI_MERGE_REQUEST_IID")
        )
        if gitops:
            proj.notifiers.add_notification(
                "git",
                {
                    "repo": git_repo,
                    "issue": git_issue,
                    "token": proj.get_param("GIT_TOKEN"),
                },
            )
        try:
            try:
                proj.run(
                    run,
                    workflow_path,
                    arguments=args,
                    artifact_path=artifact_path,
                    namespace=namespace,
                    sync=sync,
                    watch=watch,
                    dirty=dirty,
                    workflow_handler=handler,
                    engine=engine,
                    local=local,
                    schedule=schedule,
                    timeout=timeout,
                    overwrite=overwrite_schedule,
                )
            except mlrun.errors.MLRunConflictError as error:
                if error.args:
                    # error.args is a tuple, so need to convert to list for changing its value.
                    args_list = list(error.args)
                    args_list[0] = args_list[0].replace(
                        "overwrite = True", "--overwrite-schedule"
                    )
                    error.args = tuple(args_list)
                raise error

        except Exception as exc:
            print(traceback.format_exc())
            message = f"failed to run pipeline, {err_to_str(exc)}"
            proj.notifiers.push(message, "error")
            exit(1)

    elif sync:
        print("saving project functions to db ..")
        proj.sync_functions(save=True)


def validate_runtime_kind(ctx, param, value):
    possible_kinds = RuntimeKinds.runtime_with_handlers()
    if value is not None and value not in possible_kinds:
        raise click.BadParameter(
            f"kind must be one of {possible_kinds}", ctx=ctx, param=param
        )
    return value


@main.command()
@click.argument("kind", callback=validate_runtime_kind, default=None, required=False)
@click.argument("object_id", metavar="id", type=str, default=None, required=False)
@click.option("--api", help="api service url")
@click.option("--label-selector", "-ls", default="", help="label selector")
@click.option(
    "--force", "-f", is_flag=True, help="clean resources in non-terminal states as well"
)
@click.option(
    "--grace-period",
    "-gp",
    type=int,
    # When someone triggers the cleanup manually we assume they want runtime resources in terminal state to be removed
    # now, therefore not using here mlconf.runtime_resources_deletion_grace_period
    default=0,
    help="the grace period (in seconds) that will be given to runtime resources (after they're in terminal state) "
    "before cleaning them. Ignored when --force is given",
    show_default=True,
)
def clean(kind, object_id, api, label_selector, force, grace_period):
    """
    Clean jobs resources

    \b
    Examples:

        \b
        # Clean resources for all runs of all runtimes
        mlrun clean

        \b
        # Clean resources for all runs of a specific kind (e.g. job)
        mlrun clean job

        \b
        # Clean resources for specific job (by uid)
        mlrun clean mpijob 15d04c19c2194c0a8efb26ea3017254b
    """
    mldb = get_run_db(api or mlconf.dbpath)
    mldb.delete_runtime_resources(
        kind=kind,
        object_id=object_id,
        label_selector=label_selector,
        force=force,
        grace_period=grace_period,
    )


@main.command(name="watch-stream")
@click.argument("url", type=str)
@click.option(
    "--shard-ids",
    "-s",
    multiple=True,
    type=int,
    help="shard id to listen on (can be multiple)",
)
@click.option("--seek", help="where to start/seek (EARLIEST or LATEST)")
@click.option(
    "--interval",
    "-i",
    default=3,
    show_default=True,
    help="interval in seconds",
    type=int,
)
@click.option(
    "--is-json",
    "-j",
    is_flag=True,
    help="indicate the payload is json (will be deserialized)",
)
def watch_stream(url, shard_ids, seek, interval, is_json):
    """watch on a stream and print data every interval"""
    mlrun.platforms.watch_stream(
        url, shard_ids, seek, interval=interval, is_json=is_json
    )


@main.command(name="config")
@click.argument("command", type=str, default="", required=False)
@click.option(
    "--env-file",
    "-f",
    default="",
    help="path to the mlrun .env file (defaults to '~/.mlrun.env')",
)
@click.option("--api", "-a", type=str, help="api service url")
@click.option("--artifact-path", "-p", help="default artifacts path")
@click.option("--username", "-u", help="username (for remote access)")
@click.option("--access-key", "-k", help="access key (for remote access)")
@click.option(
    "--env-vars",
    "-e",
    default=[],
    multiple=True,
    help="additional env vars, e.g. -e AWS_ACCESS_KEY_ID=<key-id>",
)
def show_or_set_config(
    command, env_file, api, artifact_path, username, access_key, env_vars
):
    """get or set mlrun config

    \b
    Commands:
        get (default) - list the local or remote configuration
                        (can specify the remote api + credentials or an env_file)
        set           - set configuration parameters in mlrun default or specified .env file
        clear         - delete the default or specified config .env file

    \b
    Examples:
        # read the default config
        mlrun config
        # read config using an env file (with connection details)
        mlrun config -f mymlrun.env
        # set configuration and write it to the default env file (~/.mlrun.env)
        mlrun config set -a http://localhost:8080 -u joe -k mykey -e AWS_ACCESS_KEY_ID=<key-id>

    """
    op = command.lower()
    if not op or op == "get":
        # print out the configuration (default or based on the specified env/api)
        if env_file and not path.isfile(path.expanduser(env_file)):
            print(f"error, env file {env_file} does not exist")
            exit(1)
        if env_file or api:
            mlrun.set_environment(
                api,
                artifact_path=artifact_path,
                access_key=access_key,
                username=username,
                env_file=env_file,
            )
        print(mlconf.dump_yaml())

    elif op == "set":
        # update the env settings in the default or specified .env file
        filename = path.expanduser(env_file or mlrun.config.default_env_file)
        if not path.isfile(filename):
            print(
                f".env file {filename} not found, creating new and setting configuration"
            )
        else:
            print(f"updating configuration in .env file {filename}")
        env_dict = {
            "MLRUN_DBPATH": api,
            "MLRUN_ARTIFACT_PATH": artifact_path,
            "V3IO_USERNAME": username,
            "V3IO_ACCESS_KEY": access_key,
        }
        for key, value in env_dict.items():
            if value:
                dotenv.set_key(filename, key, value, quote_mode="")
        if env_vars:
            for key, value in list2dict(env_vars).items():
                dotenv.set_key(filename, key, value, quote_mode="")
        if env_file:
            # if its not the default file print the usage details
            print(
                f"to use the {env_file} .env file add the following to your development environment:\n"
                f"MLRUN_ENV_FILE={env_file}"
            )

    elif op == "clear":
        filename = path.expanduser(env_file or mlrun.config.default_env_file)
        if not path.isfile(filename):
            print(f".env file {filename} not found")
        else:
            print(f"deleting .env file {filename}")
            remove(filename)

    else:
        print(f"Error, unsupported config option {op}")


def fill_params(params, params_dict=None):
    params_dict = params_dict or {}
    for param in params:
        i = param.find("=")
        if i == -1:
            continue
        key, value = param[:i].strip(), param[i + 1 :].strip()
        if key is None:
            raise ValueError(f"cannot find param key in line ({param})")
        params_dict[key] = py_eval(value)
    return params_dict


def py_eval(data):
    try:
        value = literal_eval(data)
        return value
    except (SyntaxError, ValueError):
        return data


def set_item(obj, item, key, value=None):
    if item:
        if value:
            setattr(obj, key, value)
        else:
            setattr(obj, key, item)


def line2keylist(lines: list, keyname="key", valname="path"):
    out = []
    for line in lines:
        i = line.find("=")
        if i == -1:
            raise ValueError(f'cannot find "=" in line ({keyname}={valname})')
        key, value = line[:i].strip(), line[i + 1 :].strip()
        if key is None:
            raise ValueError(f"cannot find key in line ({keyname}={valname})")
        value = path.expandvars(value)
        out += [{keyname: key, valname: value}]
    return out


def time_str(x):
    try:
        return x.strftime("%b %d %H:%M:%S")
    except ValueError:
        return ""


def dict_to_str(struct: dict):
    if not struct:
        return []
    return ",".join([f"{k}={v}" for k, v in struct.items()])


def func_url_to_runtime(func_url, ensure_project: bool = False):
    try:
        if func_url.startswith("db://"):
            func_url = func_url[5:]
            project_instance, name, tag, hash_key = parse_versioned_object_uri(func_url)
            run_db = get_run_db(mlconf.dbpath)
            runtime = run_db.get_function(name, project_instance, tag, hash_key)
        elif func_url == "." or func_url.endswith(".yaml"):
            func_url = "function.yaml" if func_url == "." else func_url
            runtime = import_function_to_dict(func_url, {})
        else:
            mlrun_project = load_project(".", save=ensure_project)
            function = mlrun_project.get_function(func_url, enrich=True)
            if function.kind == "local":
                command, function = load_func_code(function)
                function.spec.command = command
            runtime = function.to_dict()
    except Exception as exc:
        logger.error(f"function {func_url} not found, {err_to_str(exc)}")
        return None

    if not runtime:
        logger.error(f"function {func_url} not found or is null")
        return None

    return runtime


if __name__ == "__main__":
    main()<|MERGE_RESOLUTION|>--- conflicted
+++ resolved
@@ -975,6 +975,7 @@
 )
 @click.option(
     "--prioritize-source",
+    "-ps",
     is_flag=True,
     help="give priority to project from remote URL or context and save it in the DB",
 )
@@ -1018,11 +1019,8 @@
     timeout,
     ensure_project,
     schedule,
-<<<<<<< HEAD
+    overwrite_schedule,
     prioritize_source,
-=======
-    overwrite_schedule,
->>>>>>> b427f7b6
 ):
     """load and/or run a project"""
     if env_file:
