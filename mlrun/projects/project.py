--- conflicted
+++ resolved
@@ -2690,76 +2690,6 @@
     return name or func.metadata.name, func
 
 
-<<<<<<< HEAD
-def _init_function_from_dict_legacy(f, project):
-    name = f.get("name", "")
-    url = f.get("url", "")
-    kind = f.get("kind", "")
-    image = f.get("image", None)
-    with_repo = f.get("with_repo", False)
-
-    if with_repo and not project.source:
-        raise ValueError("project source must be specified when cloning context")
-
-    in_context = False
-    if not url and "spec" not in f:
-        raise ValueError("function missing a url or a spec")
-    # We are not using the project method to obtain an absolute path here,
-    # because legacy projects are built differently, and we cannot rely on them to have a spec
-    if url and "://" not in url:
-        if project.context and not url.startswith("/"):
-            url = path.join(project.context, url)
-            in_context = True
-        if not path.isfile(url):
-            raise OSError(f"{url} not found")
-
-    if "spec" in f:
-        func = new_function(name, runtime=f["spec"])
-    elif is_yaml_path(url) or url.startswith("db://") or url.startswith("hub://"):
-        func = import_function(url)
-        if image:
-            func.spec.image = image
-    elif url.endswith(".ipynb"):
-        func = code_to_function(name, filename=url, image=image, kind=kind)
-    elif url.endswith(".py"):
-        if not image:
-            raise ValueError(
-                "image must be provided with py code files, "
-                "use function object for more control/settings"
-            )
-        if in_context and with_repo:
-            func = new_function(name, command=url, image=image, kind=kind or "job")
-        else:
-            func = code_to_function(name, filename=url, image=image, kind=kind or "job")
-    else:
-        raise ValueError(f"unsupported function url {url} or no spec")
-
-    if with_repo:
-        # mark source to be enriched before run with project source (enrich_function_object)
-        func.spec.build.source = "./"
-
-    return _init_function_from_obj_legacy(func, project, name)
-
-
-def _init_function_from_obj_legacy(func, project, name=None):
-    build = func.spec.build
-    if project.origin_url:
-        origin = project.origin_url
-        try:
-            if project.repo:
-                origin += "#" + project.repo.head.commit.hexsha
-        except Exception:
-            pass
-        build.code_origin = origin
-    if project.name:
-        func.metadata.project = project.name
-    if project.tag:
-        func.metadata.tag = project.tag
-    return name or func.metadata.name, func
-
-
-=======
->>>>>>> 998a50c5
 def _has_module(handler, kind):
     if not handler:
         return False
