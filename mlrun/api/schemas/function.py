--- conflicted
+++ resolved
@@ -46,7 +46,6 @@
     default: typing.Optional[str]
 
 
-<<<<<<< HEAD
 class SecurityContext(pydantic.BaseModel):
     default: typing.Optional[str]
 
@@ -54,10 +53,6 @@
 class FunctionSpec(pydantic.BaseModel):
     image_pull_secret: typing.Optional[ImagePullSecret]
     security_context: typing.Optional[SecurityContext]
-=======
-class FunctionSpec(pydantic.BaseModel):
-    image_pull_secret: typing.Optional[ImagePullSecret]
->>>>>>> c62e60b9
 
 
 class Function(pydantic.BaseModel):
