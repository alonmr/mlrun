--- conflicted
+++ resolved
@@ -144,11 +144,6 @@
         return self._wrap_run_result(runtime, result, run, err=last_err)
 
     @staticmethod
-<<<<<<< HEAD
-    def verify_base_image(runtime):
-        pass
-
-    @staticmethod
     def _enrich_runtime(
         runtime: "mlrun.runtimes.base.BaseRuntime", project: Optional[str] = ""
     ):
@@ -167,10 +162,6 @@
         if project:
             project = mlrun.projects.project.MlrunProject.from_dict(project.dict())
             project.enrich_function_object(runtime, copy_function=False)
-=======
-    def _enrich_runtime(runtime):
-        pass
->>>>>>> d6df3a7f
 
     def _save_or_push_notifications(self, runobj):
         if not runobj.spec.notifications:
